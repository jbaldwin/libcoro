cmake_minimum_required(VERSION 3.15)
project(libcoro
    VERSION 0.9.0
    LANGUAGES CXX
    DESCRIPTION "C++20 coroutine library"
)

include(GNUInstallDirs)

if (NOT "$ENV{version}" STREQUAL "")
    set(PROJECT_VERSION "$ENV{version}" CACHE INTERNAL "Copied from environment variable")
endif()

# Set the githooks directory to auto format and update the readme.
message("${PROJECT_NAME} ${CMAKE_CURRENT_SOURCE_DIR} -> git config --local core.hooksPath .githooks")
execute_process(
    COMMAND git config --local core.hooksPath .githooks
    WORKING_DIRECTORY ${CMAKE_CURRENT_SOURCE_DIR}
)

option(LIBCORO_EXTERNAL_DEPENDENCIES "Use Cmake find_package to resolve dependencies instead of embedded libraries, Default=OFF." OFF)
option(LIBCORO_BUILD_TESTS           "Build the tests, Default=ON." ON)
option(LIBCORO_CODE_COVERAGE         "Enable code coverage, tests must also be enabled, Default=OFF" OFF)
option(LIBCORO_BUILD_EXAMPLES        "Build the examples, Default=ON." ON)
option(LIBCORO_FEATURE_THREADING     "Include multithreading features, Default=ON." ON)
option(LIBCORO_FEATURE_NETWORKING    "Include networking features, Default=ON." ON)
option(LIBCORO_FEATURE_SSL           "Include SSL encryption features, Default=ON." ON)

message("${PROJECT_NAME} LIBCORO_EXTERNAL_DEPENDENCIES = ${LIBCORO_EXTERNAL_DEPENDENCIES}")
message("${PROJECT_NAME} LIBCORO_BUILD_TESTS           = ${LIBCORO_BUILD_TESTS}")
message("${PROJECT_NAME} LIBCORO_CODE_COVERAGE         = ${LIBCORO_CODE_COVERAGE}")
message("${PROJECT_NAME} LIBCORO_BUILD_EXAMPLES        = ${LIBCORO_BUILD_EXAMPLES}")
message("${PROJECT_NAME} LIBCORO_FEATURE_THREADING     = ${LIBCORO_FEATURE_THREADING}")
message("${PROJECT_NAME} LIBCORO_FEATURE_NETWORKING    = ${LIBCORO_FEATURE_NETWORKING}")
message("${PROJECT_NAME} LIBCORO_FEATURE_SSL           = ${LIBCORO_FEATURE_SSL}")

if(LIBCORO_EXTERNAL_DEPENDENCIES)
    if(LIBCORO_FEATURE_NETWORKING)
        find_package(c-ares CONFIG REQUIRED)
    endif()
    find_package(tl-expected CONFIG REQUIRED)
else()
    if(NOT LIBCORO_BUILD_TESTS)
        # Disable testing in expected
        set(BUILD_TESTING OFF CACHE INTERNAL "")
    endif()
    if(LIBCORO_FEATURE_NETWORKING)
        set(CARES_STATIC    ON  CACHE INTERNAL "")
        set(CARES_SHARED    OFF CACHE INTERNAL "")
        set(CARES_INSTALL   OFF CACHE INTERNAL "")
        add_subdirectory(vendor/c-ares/c-ares)
    endif()
    add_subdirectory(vendor/tartanllama/expected)
endif()

set(LIBCORO_SOURCE_FILES
    include/coro/concepts/awaitable.hpp
    include/coro/concepts/buffer.hpp
    include/coro/concepts/executor.hpp
    include/coro/concepts/promise.hpp
    include/coro/concepts/range_of.hpp

    include/coro/detail/void_value.hpp

    include/coro/attribute.hpp
    include/coro/coro.hpp
    include/coro/event.hpp src/event.cpp
    include/coro/generator.hpp
    include/coro/latch.hpp
    include/coro/mutex.hpp src/mutex.cpp
    include/coro/ring_buffer.hpp
    include/coro/semaphore.hpp src/semaphore.cpp
    include/coro/shared_mutex.hpp
    include/coro/sync_wait.hpp src/sync_wait.cpp
    include/coro/task.hpp
    include/coro/task_container.hpp
    include/coro/thread_pool.hpp src/thread_pool.cpp
    include/coro/when_all.hpp
)

if(LIBCORO_FEATURE_THREADING)
    list(APPEND LIBCORO_SOURCE_FILES
        include/coro/detail/poll_info.hpp

        include/coro/fd.hpp
        include/coro/io_scheduler.hpp src/io_scheduler.cpp
        include/coro/poll.hpp
    )
endif()

if(LIBCORO_FEATURE_NETWORKING)
    list(APPEND LIBCORO_SOURCE_FILES
        include/coro/net/connect.hpp src/net/connect.cpp
        include/coro/net/dns_resolver.hpp src/net/dns_resolver.cpp
        include/coro/net/hostname.hpp
        include/coro/net/ip_address.hpp src/net/ip_address.cpp
        include/coro/net/recv_status.hpp src/net/recv_status.cpp
        include/coro/net/send_status.hpp src/net/send_status.cpp
        include/coro/net/socket.hpp src/net/socket.cpp
        include/coro/net/tcp_client.hpp src/net/tcp_client.cpp
        include/coro/net/tcp_server.hpp src/net/tcp_server.cpp
        include/coro/net/udp_peer.hpp src/net/udp_peer.cpp
    )
    if(LIBCORO_FEATURE_SSL)
        find_package(OpenSSL REQUIRED)
        list(APPEND LIBCORO_SOURCE_FILES
            include/coro/net/ssl_context.hpp src/net/ssl_context.cpp
            include/coro/net/ssl_handshake_status.hpp
        )
    endif()
endif()

add_library(${PROJECT_NAME} STATIC ${LIBCORO_SOURCE_FILES})
set_target_properties(${PROJECT_NAME} PROPERTIES LINKER_LANGUAGE CXX PREFIX "")
target_compile_features(${PROJECT_NAME} PUBLIC cxx_std_20)
target_include_directories(${PROJECT_NAME} PUBLIC include)
if(LIBCORO_FEATURE_THREADING)
    target_link_libraries(${PROJECT_NAME} PUBLIC pthread tl::expected)
    target_compile_definitions(${PROJECT_NAME} PUBLIC LIBCORO_FEATURE_THREADING)
endif()
if(LIBCORO_FEATURE_NETWORKING)
    target_link_libraries(${PROJECT_NAME} PUBLIC c-ares::cares)
    target_compile_definitions(${PROJECT_NAME} PUBLIC LIBCORO_FEATURE_NETWORKING)
    if(LIBCORO_FEATURE_SSL)
        target_link_libraries(${PROJECT_NAME} PUBLIC OpenSSL::SSL OpenSSL::Crypto)
        target_compile_definitions(${PROJECT_NAME} PUBLIC LIBCORO_FEATURE_SSL)
    endif()
endif()

if(${CMAKE_CXX_COMPILER_ID} MATCHES "GNU")
    if(CMAKE_CXX_COMPILER_VERSION VERSION_LESS "10.2.0")
        message(FATAL_ERROR "gcc version ${CMAKE_CXX_COMPILER_VERSION} is unsupported, please upgrade to at least 10.2.0")
    endif()

    target_compile_options(${PROJECT_NAME} PUBLIC
        $<$<COMPILE_LANGUAGE:CXX>:-std=c++20>
        $<$<COMPILE_LANGUAGE:CXX>:-fcoroutines>
        $<$<COMPILE_LANGUAGE:CXX>:-fconcepts>
        $<$<COMPILE_LANGUAGE:CXX>:-fexceptions>
        $<$<COMPILE_LANGUAGE:CXX>:-Wall>
        $<$<COMPILE_LANGUAGE:CXX>:-Wextra>
        $<$<COMPILE_LANGUAGE:CXX>:-pipe>)
elseif(${CMAKE_CXX_COMPILER_ID} MATCHES "Clang")
<<<<<<< HEAD
    message(FATAL_ERROR "Clang is currently not supported.")
elseif(MSVC)
    target_compile_options(${PROJECT_NAME} PRIVATE /W4)
=======
    if(CMAKE_CXX_COMPILER_VERSION VERSION_LESS "16.0.0")
        message(FATAL_ERROR "Clang version ${CMAKE_CXX_COMPILER_VERSION} is unsupported, please upgrade to at least 16.0.0")
    endif()

    target_compile_options(${PROJECT_NAME} PUBLIC
        $<$<COMPILE_LANGUAGE:CXX>:-std=c++20>
        $<$<COMPILE_LANGUAGE:CXX>:-fexceptions>
        $<$<COMPILE_LANGUAGE:CXX>:-Wall>
        $<$<COMPILE_LANGUAGE:CXX>:-Wextra>
        $<$<COMPILE_LANGUAGE:CXX>:-pipe>)
>>>>>>> 04c5c00d
endif()

if(LIBCORO_BUILD_TESTS)
    if(LIBCORO_CODE_COVERAGE)
        target_compile_options(${PROJECT_NAME} PRIVATE --coverage)
        target_link_libraries(${PROJECT_NAME} PRIVATE gcov)
    endif()

    include(CTest)
    add_subdirectory(test)
endif()

if(LIBCORO_BUILD_EXAMPLES)
    add_subdirectory(examples)
endif()


# generate pc file for pkg-config
string(REGEX REPLACE "^lib" "" target1 ${PROJECT_NAME})
configure_file(libcoro.pc.in libcoro.pc @ONLY)

install(TARGETS libcoro)
install(DIRECTORY include/coro TYPE INCLUDE)
install(FILES ${CMAKE_CURRENT_BINARY_DIR}/libcoro.pc DESTINATION ${CMAKE_INSTALL_LIBDIR}/pkgconfig)<|MERGE_RESOLUTION|>--- conflicted
+++ resolved
@@ -141,11 +141,6 @@
         $<$<COMPILE_LANGUAGE:CXX>:-Wextra>
         $<$<COMPILE_LANGUAGE:CXX>:-pipe>)
 elseif(${CMAKE_CXX_COMPILER_ID} MATCHES "Clang")
-<<<<<<< HEAD
-    message(FATAL_ERROR "Clang is currently not supported.")
-elseif(MSVC)
-    target_compile_options(${PROJECT_NAME} PRIVATE /W4)
-=======
     if(CMAKE_CXX_COMPILER_VERSION VERSION_LESS "16.0.0")
         message(FATAL_ERROR "Clang version ${CMAKE_CXX_COMPILER_VERSION} is unsupported, please upgrade to at least 16.0.0")
     endif()
@@ -156,7 +151,8 @@
         $<$<COMPILE_LANGUAGE:CXX>:-Wall>
         $<$<COMPILE_LANGUAGE:CXX>:-Wextra>
         $<$<COMPILE_LANGUAGE:CXX>:-pipe>)
->>>>>>> 04c5c00d
+elseif(MSVC)
+    target_compile_options(${PROJECT_NAME} PUBLIC /W4)
 endif()
 
 if(LIBCORO_BUILD_TESTS)
