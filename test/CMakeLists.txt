cmake_minimum_required(VERSION 3.0)
project(libcoro_test)

set(LIBCORO_TEST_SOURCE_FILES
    test_event.cpp
    test_generator.cpp
    test_latch.cpp
    test_mutex.cpp
    test_ring_buffer.cpp
    test_semaphore.cpp
    test_shared_mutex.cpp
    test_sync_wait.cpp
    test_task.cpp
    test_thread_pool.cpp
    test_when_all.cpp

    catch_amalgamated.cpp
)

if(LIBCORO_FEATURE_NETWORKING)
    list(APPEND LIBCORO_TEST_SOURCE_FILES
        net/test_dns_resolver.cpp
        net/test_ip_address.cpp
        net/test_tcp_server.cpp
        net/test_udp_peers.cpp
    )
endif()

if(LIBCORO_FEATURE_THREADING)
    list(APPEND LIBCORO_TEST_SOURCE_FILES
        bench.cpp
        test_io_scheduler.cpp
    )
endif()

add_executable(${PROJECT_NAME} main.cpp ${LIBCORO_TEST_SOURCE_FILES})
target_compile_features(${PROJECT_NAME} PUBLIC cxx_std_20)
target_include_directories(${PROJECT_NAME} PRIVATE ${CMAKE_CURRENT_SOURCE_DIR})
target_link_libraries(${PROJECT_NAME} PUBLIC libcoro)

if(LIBCORO_CODE_COVERAGE)
    target_compile_options(${PROJECT_NAME} PRIVATE --coverage)
    target_link_libraries(${PROJECT_NAME} PRIVATE gcov)
endif()

if(${CMAKE_CXX_COMPILER_ID} MATCHES "GNU")
    target_compile_options(${PROJECT_NAME} PUBLIC -fcoroutines -Wall -Wextra -pipe)
elseif(${CMAKE_CXX_COMPILER_ID} MATCHES "Clang")
<<<<<<< HEAD
    message(FATAL_ERROR "Clang is currently not supported.")
elseif(MSVC)
    target_compile_options(${PROJECT_NAME} PUBLIC /W4)
=======
    target_compile_options(${PROJECT_NAME} PUBLIC -Wall -Wextra -pipe)
>>>>>>> 04c5c00d
endif()

add_test(NAME libcoro_tests COMMAND ${PROJECT_NAME})<|MERGE_RESOLUTION|>--- conflicted
+++ resolved
@@ -46,13 +46,9 @@
 if(${CMAKE_CXX_COMPILER_ID} MATCHES "GNU")
     target_compile_options(${PROJECT_NAME} PUBLIC -fcoroutines -Wall -Wextra -pipe)
 elseif(${CMAKE_CXX_COMPILER_ID} MATCHES "Clang")
-<<<<<<< HEAD
-    message(FATAL_ERROR "Clang is currently not supported.")
+    target_compile_options(${PROJECT_NAME} PUBLIC -Wall -Wextra -pipe)
 elseif(MSVC)
     target_compile_options(${PROJECT_NAME} PUBLIC /W4)
-=======
-    target_compile_options(${PROJECT_NAME} PUBLIC -Wall -Wextra -pipe)
->>>>>>> 04c5c00d
 endif()
 
 add_test(NAME libcoro_tests COMMAND ${PROJECT_NAME})